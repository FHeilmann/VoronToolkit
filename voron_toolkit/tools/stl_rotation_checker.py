import random
import re
import string
import struct
import subprocess
import tempfile
import time
from collections import defaultdict
from concurrent.futures import ThreadPoolExecutor
from pathlib import Path
from typing import Any, Self

import configargparse
from loguru import logger
from tweaker3.FileHandler import FileHandler
from tweaker3.MeshTweaker import Tweak

from voron_toolkit.constants import ExtendedResultEnum, ItemResult, ToolIdentifierEnum, ToolResult, ToolSummaryTable
from voron_toolkit.utils.file_helper import FileHelper
from voron_toolkit.utils.github_action_helper import GithubActionHelper
from voron_toolkit.utils.logging import init_logging

TWEAK_THRESHOLD = 0.1
ENV_VAR_PREFIX = "ROTATION_CHECKER"
STL_THUMB_BINARY = "stl-thumb"
STL_THUMB_ARGS = "-a fxaa -s 500"


class STLRotationChecker:
    def __init__(self: Self, args: configargparse.Namespace) -> None:
        self.input_dir: Path = Path(Path.cwd(), args.input_dir)
        self.imagekit_endpoint: str | None = args.imagekit_endpoint if args.imagekit_endpoint else None
        self.imagekit_subfolder: str = args.imagekit_subfolder
        self.return_status: ExtendedResultEnum = ExtendedResultEnum.SUCCESS
        self.result_items: defaultdict[ExtendedResultEnum, list[ItemResult]] = defaultdict(list)
        self.gh_helper: GithubActionHelper = GithubActionHelper()
        self.ignore_warnings = args.ignore_warnings

        init_logging(verbose=args.verbose)

    def _get_rotated_stl_bytes(self: Self, objects: dict[int, Any], info: dict[int, Any]) -> bytes:
        # Adapted from https://github.com/ChristophSchranz/Tweaker-3/blob/master/FileHandler.py
        # to return the bytes instead of writing them to a file
        # Note: At this point we have already established that there is only one object in the STL file

        header: bytes = "Tweaked on {}".format(time.strftime("%a %d %b %Y %H:%M:%S")).encode().ljust(79, b" ") + b"\n"
        length: bytes = b""
        mesh: list[bytes] = []
        for part, content in objects.items():
            mesh = content["mesh"]
            partlength = int(len(mesh) / 3)
            mesh = FileHandler().rotate_bin_stl(info[part]["matrix"], mesh)
            length = struct.pack("<I", partlength)
            break
        return bytes(bytearray(header + length + b"".join(mesh)))

    @staticmethod
    def _get_random_string(length: int) -> str:
        # choose from all lower/uppercase letters
        letters: str = string.ascii_lowercase + string.ascii_uppercase
        result_str: str = "".join(random.choice(letters) for _ in range(length))  # noqa: S311
        return result_str

    def _make_markdown_image(self: Self, stl_file_path: Path, stl_file_contents: bytes | None = None) -> str:
        # Check inputs
        if not self.imagekit_endpoint:
            return ""
        if self.imagekit_subfolder is None:
            logger.warning("Warning, no imagekit subfolder provided!")

        # Generate the filename:
        #  Replace stl with png
        #  Append 8 digit random string to avoid collisions. This is necessary so that old CI runs still show their respective images"
        output_image_file_name = stl_file_path.with_stem(stl_file_path.stem + "_" + self._get_random_string(8)).with_suffix(".png").name
        image_out_path = Path("img", self.imagekit_subfolder, output_image_file_name)

        # If the stl file contents have been passed, we need to write out the stl file first
        temp_file = None
        if stl_file_contents:
            temp_file = tempfile.NamedTemporaryFile(suffix=".stl")
            temp_file.write(stl_file_contents)
            temp_file.flush()
            stl_in_path: Path = Path(temp_file.name)
        else:
            stl_in_path = Path(self.input_dir, stl_file_path)

        # Generate the thumbnail using stl-thumb
        # Note: When run entirely headless, stl-thumb will return a non-zero exit code, but still produce the image
        stl_thumb_result: subprocess.CompletedProcess = subprocess.run(  # noqa: PLW1510
            f"{STL_THUMB_BINARY} {stl_in_path.as_posix()} {STL_THUMB_ARGS} -",
            shell=True,  # noqa: S602
            capture_output=True,
        )
        if stl_thumb_result.stdout:
            self.gh_helper.set_artifact(file_name=image_out_path.as_posix(), file_contents=stl_thumb_result.stdout)

        if temp_file is not None:
            temp_file.close()

        # Generate the markdown code for the image
        image_address: str = re.sub(r"\]|\[|\)|\(", "_", f"{self.imagekit_endpoint}/{self.imagekit_subfolder}/{output_image_file_name}")
        return f'[<img src="{image_address}" width="100" height="100">]({image_address})'

    def run(self: Self) -> None:
        logger.info("============ STL Rotation Checker & Fixer ============")
        logger.info("Searching for STL files in '{}'", str(self.input_dir))

        stl_paths: list[Path] = FileHelper.find_files_by_extension(directory=self.input_dir, extension="stl", max_files=40)

        with ThreadPoolExecutor() as pool:
            return_statuses: list[ExtendedResultEnum] = list(pool.map(self._check_stl, stl_paths))

        if return_statuses:
            self.return_status = max(*return_statuses, self.return_status)
        else:
            self.return_status = ExtendedResultEnum.SUCCESS

        self.gh_helper.finalize_action(
            action_result=ToolResult(
                tool_id=ToolIdentifierEnum.ROTATION_CHECK.tool_id,
                tool_name=ToolIdentifierEnum.ROTATION_CHECK.tool_name,
                extended_result=self.return_status,
                tool_ignore_warnings=self.ignore_warnings,
                tool_result_items=ToolSummaryTable(
                    extra_columns=["Original orientation", "Suggested orientation"],
                    items=self.result_items,
                ),
            )
        )

    def _write_fixed_stl_file(self: Self, stl: dict[int, Any], opts: Tweak, stl_file_path: Path) -> None:
        self.gh_helper.set_artifact(
            file_name=stl_file_path.as_posix(), file_contents=self._get_rotated_stl_bytes(objects=stl, info={0: {"matrix": opts.matrix, "tweaker_stats": opts}})
        )

    def _check_stl(self: Self, stl_file_path: Path) -> ExtendedResultEnum:
        try:
            mesh_objects: dict[int, Any] = FileHandler().load_mesh(inputfile=stl_file_path.as_posix())
            original_image_url: str = self._make_markdown_image(stl_file_path=stl_file_path.relative_to(self.input_dir))

            if len(mesh_objects.items()) > 1:
                logger.warning("File '{}' contains multiple objects and is therefore skipped!", stl_file_path.relative_to(self.input_dir).as_posix())
<<<<<<< HEAD
                self.check_summary.append([stl_file_path.name, StepResult.WARNING.result_icon, "", ""])
                return StepResult.WARNING
=======
                self.result_items[ExtendedResultEnum.WARNING].append(ItemResult(item=stl_file_path.name, extra_info=[original_image_url, ""]))
                return ExtendedResultEnum.WARNING
>>>>>>> 5a36018a
            rotated_mesh: Tweak = Tweak(mesh_objects[0]["mesh"], extended_mode=True, verbose=False, min_volume=True)

            if rotated_mesh.rotation_angle >= TWEAK_THRESHOLD:
                logger.warning("Found rotation suggestion for STL '{}'!", stl_file_path.relative_to(self.input_dir).as_posix())
                output_stl_path: Path = Path(
                    stl_file_path.relative_to(self.input_dir).with_stem(f"{stl_file_path.stem}_rotated"),
                )
                rotated_stl_bytes: bytes = self._get_rotated_stl_bytes(
                    objects=mesh_objects, info={0: {"matrix": rotated_mesh.matrix, "tweaker_stats": rotated_mesh}}
                )

                self.gh_helper.set_artifact(file_name=output_stl_path.as_posix(), file_contents=rotated_stl_bytes)

                rotated_image_url: str = self._make_markdown_image(stl_file_path=output_stl_path, stl_file_contents=rotated_stl_bytes)

<<<<<<< HEAD
                self.check_summary.append(
                    [
                        stl_file_path.name,
                        StepResult.WARNING.result_icon,
                        original_image_url,
                        rotated_image_url,
                    ],
=======
                self.result_items[ExtendedResultEnum.WARNING].append(
                    ItemResult(
                        item=stl_file_path.name,
                        extra_info=[
                            original_image_url,
                            rotated_image_url,
                        ],
                    )
>>>>>>> 5a36018a
                )
                return ExtendedResultEnum.WARNING
            logger.success("File '{}' OK!", stl_file_path.relative_to(self.input_dir).as_posix())
<<<<<<< HEAD
            self.check_summary.append(
                [stl_file_path.name, StepResult.SUCCESS.result_icon, original_image_url, ""],
            )
            return StepResult.SUCCESS
        except Exception:  # noqa: BLE001
            logger.critical("A fatal error occurred while checking {}", stl_file_path.relative_to(self.input_dir).as_posix())
            self.check_summary.append([stl_file_path.name, StepResult.EXCEPTION.result_icon, "", ""])
            return StepResult.EXCEPTION
=======
            self.result_items[ExtendedResultEnum.SUCCESS].append(ItemResult(item=stl_file_path.name, extra_info=[original_image_url, ""]))
            return ExtendedResultEnum.SUCCESS
        except Exception:  # noqa: BLE001
            logger.critical("A fatal error occurred while checking {}", stl_file_path.relative_to(self.input_dir).as_posix())
            self.result_items[ExtendedResultEnum.EXCEPTION].append(
                ItemResult(item=stl_file_path.name, extra_info=["Exception occurred while STL parsing!", ""])
            )
            return ExtendedResultEnum.EXCEPTION
>>>>>>> 5a36018a


def main() -> None:
    parser: configargparse.ArgumentParser = configargparse.ArgumentParser(
        prog="VoronDesign STL rotation checker & fixer",
        description="This tool can be used to check the rotation of STLs in a folder and potentially fix them",
    )
    parser.add_argument(
        "-i",
        "--input_dir",
        required=True,
        action="store",
        type=str,
        env_var="VORON_TOOLKIT_INPUT_DIR",
        help="Directory containing STL files to be checked",
    )
    parser.add_argument(
        "-u",
        "--imagekit_endpoint",
        required=False,
        action="store",
        type=str,
        env_var=f"{ENV_VAR_PREFIX}_IMAGEKIT_ENDPOINT",
        help="Imagekit endpoint",
        default="",
    )
    parser.add_argument(
        "-c",
        "--imagekit_subfolder",
        required=False,
        action="store",
        type=str,
        env_var=f"{ENV_VAR_PREFIX}_IMAGEKIT_SUBFOLDER",
        help="Image subfolder within the imagekit storage",
        default="",
    )
    parser.add_argument(
        "-f",
        "--ignore_warnings",
        required=False,
        action="store_true",
        env_var=f"{ENV_VAR_PREFIX}_IGNORE_WARNINGS",
        help="Whether to ignore warnings and return a success exit code",
        default=False,
    )
    parser.add_argument(
        "-v",
        "--verbose",
        required=False,
        action="store_true",
        env_var="VORON_TOOLKIT_VERBOSE",
        help="Print debug output to stdout",
        default=False,
    )
    args: configargparse.Namespace = parser.parse_args()
    STLRotationChecker(args=args).run()


if __name__ == "__main__":
    main()<|MERGE_RESOLUTION|>--- conflicted
+++ resolved
@@ -140,13 +140,8 @@
 
             if len(mesh_objects.items()) > 1:
                 logger.warning("File '{}' contains multiple objects and is therefore skipped!", stl_file_path.relative_to(self.input_dir).as_posix())
-<<<<<<< HEAD
-                self.check_summary.append([stl_file_path.name, StepResult.WARNING.result_icon, "", ""])
-                return StepResult.WARNING
-=======
                 self.result_items[ExtendedResultEnum.WARNING].append(ItemResult(item=stl_file_path.name, extra_info=[original_image_url, ""]))
                 return ExtendedResultEnum.WARNING
->>>>>>> 5a36018a
             rotated_mesh: Tweak = Tweak(mesh_objects[0]["mesh"], extended_mode=True, verbose=False, min_volume=True)
 
             if rotated_mesh.rotation_angle >= TWEAK_THRESHOLD:
@@ -162,15 +157,6 @@
 
                 rotated_image_url: str = self._make_markdown_image(stl_file_path=output_stl_path, stl_file_contents=rotated_stl_bytes)
 
-<<<<<<< HEAD
-                self.check_summary.append(
-                    [
-                        stl_file_path.name,
-                        StepResult.WARNING.result_icon,
-                        original_image_url,
-                        rotated_image_url,
-                    ],
-=======
                 self.result_items[ExtendedResultEnum.WARNING].append(
                     ItemResult(
                         item=stl_file_path.name,
@@ -179,20 +165,9 @@
                             rotated_image_url,
                         ],
                     )
->>>>>>> 5a36018a
                 )
                 return ExtendedResultEnum.WARNING
             logger.success("File '{}' OK!", stl_file_path.relative_to(self.input_dir).as_posix())
-<<<<<<< HEAD
-            self.check_summary.append(
-                [stl_file_path.name, StepResult.SUCCESS.result_icon, original_image_url, ""],
-            )
-            return StepResult.SUCCESS
-        except Exception:  # noqa: BLE001
-            logger.critical("A fatal error occurred while checking {}", stl_file_path.relative_to(self.input_dir).as_posix())
-            self.check_summary.append([stl_file_path.name, StepResult.EXCEPTION.result_icon, "", ""])
-            return StepResult.EXCEPTION
-=======
             self.result_items[ExtendedResultEnum.SUCCESS].append(ItemResult(item=stl_file_path.name, extra_info=[original_image_url, ""]))
             return ExtendedResultEnum.SUCCESS
         except Exception:  # noqa: BLE001
@@ -201,7 +176,6 @@
                 ItemResult(item=stl_file_path.name, extra_info=["Exception occurred while STL parsing!", ""])
             )
             return ExtendedResultEnum.EXCEPTION
->>>>>>> 5a36018a
 
 
 def main() -> None:
