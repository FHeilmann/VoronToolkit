--- conflicted
+++ resolved
@@ -1,9 +1,6 @@
 import json
 import textwrap
-<<<<<<< HEAD
-=======
 from collections import defaultdict
->>>>>>> 5a36018a
 from importlib.resources import files
 from pathlib import Path
 from typing import Any, Self
@@ -14,16 +11,9 @@
 from loguru import logger
 
 from voron_toolkit import resources
-<<<<<<< HEAD
-from voron_toolkit.constants import StepIdentifier, StepResult
-from voron_toolkit.utils.action_summary import ActionSummaryTable
-from voron_toolkit.utils.file_helper import FileHelper
-from voron_toolkit.utils.github_action_helper import ActionResult, GithubActionHelper
-=======
 from voron_toolkit.constants import ExtendedResultEnum, ItemResult, ToolIdentifierEnum, ToolResult, ToolSummaryTable
 from voron_toolkit.utils.file_helper import FileHelper
 from voron_toolkit.utils.github_action_helper import GithubActionHelper
->>>>>>> 5a36018a
 from voron_toolkit.utils.logging import init_logging
 
 PREAMBLE = """# Mods
@@ -41,12 +31,8 @@
         self.input_dir: Path = Path(Path.cwd(), args.input_dir)
         self.json: bool = args.json
         self.markdown: bool = args.markdown
-<<<<<<< HEAD
-        self.gh_helper: GithubActionHelper = GithubActionHelper(ignore_warnings=False)
-=======
         self.gh_helper: GithubActionHelper = GithubActionHelper()
         self.result_items: defaultdict[ExtendedResultEnum, list[ItemResult]] = defaultdict(list)
->>>>>>> 5a36018a
 
         init_logging(verbose=args.verbose)
 
@@ -55,11 +41,7 @@
         logger.info("ReadmeGenerator starting up (markdown: '{}', json: '{}', input_dir: '{}')", self.markdown, self.json, self.input_dir.as_posix())
         yaml_list: list[Path] = FileHelper.find_files_by_name(self.input_dir, ".metadata.yml")
         schema: dict[str, Any] = json.loads(files(resources).joinpath("voronusers_metadata_schema.json").read_text())
-<<<<<<< HEAD
-        result: StepResult = StepResult.SUCCESS
-=======
         result: ExtendedResultEnum = ExtendedResultEnum.SUCCESS
->>>>>>> 5a36018a
         mods: list[dict[str, Any]] = []
         for yml_file in sorted(yaml_list):
             mod_path: str = yml_file.relative_to(self.input_dir).parent.as_posix()
@@ -68,13 +50,6 @@
                 jsonschema.validate(instance=metadata, schema=schema)
             except (yaml.YAMLError, yaml.scanner.ScannerError) as e:
                 logger.error("YAML error in metadata file of mod '{}': {}", mod_path, e)
-<<<<<<< HEAD
-                result = StepResult.FAILURE
-                mods.append(
-                    {
-                        "path": mod_path,
-                        "title": f"{StepResult.FAILURE.result_icon} Error loading yaml file",
-=======
                 result = ExtendedResultEnum.FAILURE
                 self.result_items[ExtendedResultEnum.FAILURE].append(
                     ItemResult(
@@ -86,7 +61,6 @@
                     {
                         "path": mod_path,
                         "title": f"{ExtendedResultEnum.FAILURE.icon} Error loading yaml file",
->>>>>>> 5a36018a
                         "creator": yml_file.relative_to(self.input_dir).parts[0],
                         "description": "",
                         "printer_compatibility": "",
@@ -96,12 +70,6 @@
                 continue
             except jsonschema.ValidationError as e:
                 logger.error("Validation error in metadata file of mod '{}': {}", mod_path, e.message)
-<<<<<<< HEAD
-                mods.append(
-                    {
-                        "path": mod_path,
-                        "title": f"{StepResult.FAILURE.result_icon} Error validating yaml file",
-=======
                 self.result_items[ExtendedResultEnum.FAILURE].append(
                     ItemResult(
                         item=mod_path,
@@ -112,18 +80,12 @@
                     {
                         "path": mod_path,
                         "title": f"{ExtendedResultEnum.FAILURE.icon} Error validating yaml file",
->>>>>>> 5a36018a
                         "creator": yml_file.relative_to(self.input_dir).parts[0],
                         "description": "",
                         "printer_compatibility": "",
                         "last_changed": "",
                     }
                 )
-<<<<<<< HEAD
-                result = StepResult.FAILURE
-                continue
-            logger.success("Mod '{}' OK!", mod_path)
-=======
                 result = ExtendedResultEnum.FAILURE
                 continue
             logger.success("Mod '{}' OK!", mod_path)
@@ -136,7 +98,6 @@
                     ],
                 )
             )
->>>>>>> 5a36018a
             mods.append(
                 {
                     "path": mod_path,
@@ -163,19 +124,11 @@
             )
             prev_username = mod["creator"]
 
-<<<<<<< HEAD
-        if self.json and (result == StepResult.SUCCESS):
-            logger.info("Writing json file!")
-            self.gh_helper.set_artifact(file_name="mods.json", file_contents=json.dumps(mods, indent=4))
-
-        if self.markdown and (result == StepResult.SUCCESS):
-=======
         if self.json and (result == ExtendedResultEnum.SUCCESS):
             logger.info("Writing json file!")
             self.gh_helper.set_artifact(file_name="mods.json", file_contents=json.dumps(mods, indent=4))
 
         if self.markdown and (result == ExtendedResultEnum.SUCCESS):
->>>>>>> 5a36018a
             logger.info("Writing README file!")
             self.gh_helper.set_artifact(
                 file_name="README.md",
@@ -186,15 +139,6 @@
             )
 
         self.gh_helper.finalize_action(
-<<<<<<< HEAD
-            action_result=ActionResult(
-                action_id=StepIdentifier.README_GENERATOR.step_id,
-                action_name=StepIdentifier.README_GENERATOR.step_name,
-                outcome=result,
-                summary=ActionSummaryTable(
-                    columns=["Creator", "Mod title", "Description", "Printer compatibility", "Last Changed"],
-                    rows=readme_rows,
-=======
             action_result=ToolResult(
                 tool_id=ToolIdentifierEnum.README_GENERATOR.tool_id,
                 tool_name=ToolIdentifierEnum.README_GENERATOR.tool_name,
@@ -203,7 +147,6 @@
                 tool_result_items=ToolSummaryTable(
                     extra_columns=["Description/Error", "Printer compatibility"],
                     items=self.result_items,
->>>>>>> 5a36018a
                 ),
             )
         )
