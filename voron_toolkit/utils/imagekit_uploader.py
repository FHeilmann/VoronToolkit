--- conflicted
+++ resolved
@@ -83,12 +83,8 @@
             logger.info("Processing Image files in '{}'", self.tmp_path.as_posix())
 
             images: list[Path] = list(self.image_base_path.glob("**/*.png"))
-<<<<<<< HEAD
-            logger.success("Found {} images", len(images))
-=======
 
             # This will also catch the case where the image_base_path does not exist
->>>>>>> 0728b6a6
             if not images:
                 logger.warning("No images found in input_dir '{}'!", self.image_base_path.as_posix())
                 return
