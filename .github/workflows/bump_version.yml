name: Bump version & Publish Docker Image
on:
  push:
    branches:
      - main
  workflow_dispatch:

env:
  REGISTRY: ghcr.io
  IMAGE_NAME: ${{ github.repository_owner }}/voron_toolkit_docker

jobs:
  build:
    permissions:
<<<<<<< HEAD
      contents: read
=======
      contents: write
>>>>>>> ffe3b6d0
      packages: write
    runs-on: ubuntu-latest
    steps:
      - name: Checkout repository
        uses: actions/checkout@v4
      - name: Bump version and push tag
        id: tag_version
        uses: mathieudutour/github-tag-action@v6.1
        with:
          github_token: ${{ secrets.GITHUB_TOKEN }}
      - name: Create a GitHub release
        uses: ncipollo/release-action@v1
        with:
          tag: ${{ steps.tag_version.outputs.new_tag }}
          name: Release ${{ steps.tag_version.outputs.new_tag }}
          body: ${{ steps.tag_version.outputs.changelog }}
      - name: Build the test stage
        if: ${{ steps.tag_version.outputs.new_tag != steps.tag_version.outputs.previous_tag }}
        uses: docker/build-push-action@v5
        with:
          context: .
          push: false
          target: test
      - name: Log in to the Container registry
        if: ${{ steps.tag_version.outputs.new_tag != steps.tag_version.outputs.previous_tag }}
        uses: docker/login-action@65b78e6e13532edd9afa3aa52ac7964289d1a9c1
        with:
          registry: ${{ env.REGISTRY }}
          username: ${{ github.actor }}
          password: ${{ secrets.GITHUB_TOKEN }}
      - name: Extract metadata (tags, labels) for Docker
        if: ${{ steps.tag_version.outputs.new_tag != steps.tag_version.outputs.previous_tag }}
        id: meta
        uses: docker/metadata-action@v5
        with:
          images: ${{ env.REGISTRY }}/${{ env.IMAGE_NAME }}
          tags: |
            type=raw,value=${{ steps.tag_version.outputs.new_tag }}
            type=raw,value=latest
      - name: Build and push Docker image
        if: ${{ steps.tag_version.outputs.new_tag != steps.tag_version.outputs.previous_tag }}
        uses: docker/build-push-action@v5
        with:
          context: .
          push: true
          tags: ${{ steps.meta.outputs.tags }}
          labels: ${{ steps.meta.outputs.labels }}<|MERGE_RESOLUTION|>--- conflicted
+++ resolved
@@ -12,11 +12,7 @@
 jobs:
   build:
     permissions:
-<<<<<<< HEAD
-      contents: read
-=======
       contents: write
->>>>>>> ffe3b6d0
       packages: write
     runs-on: ubuntu-latest
     steps:
