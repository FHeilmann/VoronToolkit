--- conflicted
+++ resolved
@@ -39,9 +39,6 @@
         IMAGEKIT_UPLOADER_PRIVATE_KEY: ${{ secrets.IMAGEKIT_PRIVATE_KEY }}
         IMAGEKIT_UPLOADER_IMAGEKIT_ENDPOINT: ${{ secrets.IMAGEKIT_URL_ENDPOINT }}
         IMAGEKIT_UPLOADER_VERBOSE: true
-<<<<<<< HEAD
-=======
         VORON_CI_GITHUB_TOKEN: ${{ github.token }}
->>>>>>> c3d84a93
       with:
         args: upload-images